--- conflicted
+++ resolved
@@ -27,11 +27,6 @@
 
 Sensitivities
 -------------
-<<<<<<< HEAD
-dx : 4                                              Length of an element          
-=======
-EI : -1                                                                           
  L : 4                                              Overall beam length           
->>>>>>> 190f9c9c
  q : [ 0.0013    0.00762   0.0223    0.0454   ... ] Distributed load at each point
 EI : -1                                                                           
