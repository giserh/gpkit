--- conflicted
+++ resolved
@@ -232,20 +232,7 @@
         mons = Numbers + (Monomial,)
         if isinstance(other, mons) and isinstance(self, mons):
             return MonoEQConstraint(self, other)
-<<<<<<< HEAD
-        elif isinstance(other, Signomial) and isinstance(self, Signomial):
-            if self.exps == other.exps:
-                if isinstance(self.cs, Quantity):
-                    return all(self.cs.magnitude == other.cs)
-                else:
-                    return all(self.cs == other.cs)
-            else:
-                return False
-        else:
-            return False
-=======
         return super(Signomial, self).__eq__(other)
->>>>>>> 6383d017
 
     def __le__(self, other):
         if isinstance(other, PosyArray):
