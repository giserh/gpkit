--- conflicted
+++ resolved
@@ -37,16 +37,14 @@
         self.varlocs, self.varstrs = locate_vars(self.exps)
         self.values = {vk: vk.descr["value"] for vk in self.varlocs
                        if "value" in vk.descr}
-<<<<<<< HEAD
-        self._hashvalue = None
-=======
         if nomials:
             self.units = tuple(s.units for s in nomials)
         elif isinstance(self.cs, Quantity):
             self.units = Quantity(1, self.cs.units)
         else:
             self.units = None
->>>>>>> 6383d017
+
+        self._hashvalue = None
 
     def __hash__(self):
         if self._hashvalue is None:
