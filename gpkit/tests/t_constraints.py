--- conflicted
+++ resolved
@@ -134,12 +134,8 @@
 class TestTightConstraintSet(unittest.TestCase):
     """Test tight constraint set"""
 
-<<<<<<< HEAD
-    def test_gp(self):
-=======
-    def test_simple_gp(self):
+    def test_posyconstr_in_gp(self):
         """Tests tight constraint set with solve()"""
->>>>>>> e25f90c2
         x = Variable('x')
         x_min = Variable('x_{min}', 2)
         m = Model(x, [TightConstraintSet([x >= 1]),
@@ -149,8 +145,7 @@
         m.substitutions[x_min] = 0.5
         self.assertAlmostEqual(m.solve(verbosity=0)["cost"], 1)
 
-<<<<<<< HEAD
-    def test_sp(self):
+    def test_posyconstr_in_sp(self):
         x = Variable('x')
         y = Variable('y')
         with SignomialsEnabled():
@@ -161,8 +156,8 @@
             m.localsolve(verbosity=0)
         m.pop(1)
         self.assertAlmostEqual(m.localsolve(verbosity=0)["cost"], 1)
-=======
-    def test_simple_sp(self):
+
+    def test_sigconstr_in_sp(self):
         """Tests tight constraint set with localsolve()"""
         x = Variable('x')
         y = Variable('y')
@@ -177,8 +172,6 @@
         m.substitutions[x_min] = 0.5
         self.assertAlmostEqual(m.localsolve(verbosity=0)["cost"], 0.5)
 
->>>>>>> e25f90c2
-
 TESTS = [TestConstraint, TestMonomialEquality, TestSignomialInequality,
          TestTightConstraintSet]
 
