# -*- coding: utf-8 -*-
"""Module for creating models.

    Currently these are only used for GP instances, but they may be further
    abstractable.

"""

import numpy as np

from functools import reduce as functools_reduce
from operator import add
from collections import Iterable

from .small_classes import Strings
from .small_classes import PosyTuple
from .small_classes import CootMatrix
from .nomials import Constraint, Monomial
from .varkey import VarKey

from .substitution import substitution
from .small_scripts import locate_vars
from .small_scripts import is_sweepvar
from .small_scripts import mag


class Model(object):
    "Abstract class with substituion, loading / saving, and p_idx/A generation"

    def __repr__(self):
        return "\n".join(["gpkit.Model with",
                          "  Equations"] +
                         ["     %s <= 1" % p._string()
                          for p in self.posynomials])

    def add_constraints(self, constraints):
        if isinstance(constraints, Constraint):
            constraints = [constraints]
        self.constraints += tuple(constraints)
        self._gen_unsubbed_vars()

    def rm_constraints(self, constraints):
        if isinstance(constraints, Constraint):
            constraints = [constraints]
        for p in constraints:
            self.constraints.remove(p)
        self._gen_unsubbed_vars()

    def _gen_unsubbed_vars(self, exps=None, cs=None):
        posynomials = self.posynomials
        if not exps and not cs:
            exps = functools_reduce(add, (x.exps for x in posynomials))
            cs = np.hstack((mag(p.cs) for p in posynomials))
        varlocs, varkeys = locate_vars(exps)

        self.unsubbed = PosyTuple(exps, cs, varlocs, {})
        self.variables = {k: Monomial(k) for k in varlocs}
        self.varkeys = varkeys
        self.load(self.unsubbed)

        # k [j]: number of monomials (columns of F) present in each constraint
        self.k = [len(p.cs) for p in posynomials]

        # p_idxs [i]: posynomial index of each monomial
        p_idx = 0
        self.p_idxs = []
        for p_len in self.k:
            self.p_idxs += [p_idx]*p_len
            p_idx += 1
        self.p_idxs = np.array(self.p_idxs)

    def sub(self, substitutions, val=None, frombase='last', replace=True):
        # look for sweep variables
        found_sweep = []
        if val is not None:
            substitutions = {substitutions: val}
        subs = dict(substitutions)
        for var, sub in substitutions.items():
            if is_sweepvar(sub):
                del subs[var]
                if isinstance(var, Strings):
                    var = self.varkeys[var]
                elif isinstance(var, Monomial):
                    var = VarKey(var)
                if isinstance(var, Iterable):
                    suba = np.array(sub[1])
                    if len(var) == suba.shape[0]:
                        for i, v in enumerate(var):
                            found_sweep.append(v)
                            if hasattr(suba[i], "__call__"):
                                self.linkedsweep.update({v: suba[i]})
                            else:
                                self.sweep.update({v: suba[i]})
                    elif len(var) == suba.shape[1]:
                        raise ValueError("whole-vector substitution"
                                         "is not yet supported")
                    else:
                        raise ValueError("vector substitutions must share a"
                                         "dimension with the variable vector")
                elif hasattr(sub[1], "__call__"):
                    found_sweep.append(var)
                    self.linkedsweep.update({var: sub[1]})
                else:
                    found_sweep.append(var)
                    self.sweep.update({var: sub[1]})

        if not (subs or found_sweep):
            raise KeyError("could not find anything"
                           "to substitute in %s" % substitutions)

        base = getattr(self, frombase)
        substitutions = dict(base.substitutions)

        if replace:
            (varlocs,
             exps,
             cs) = self.unsubbed.varlocs, self.unsubbed.exps, self.unsubbed.cs
            for sweepvar in found_sweep:
                if sweepvar in substitutions:
                    del substitutions[sweepvar]
            if subs:
                # resubstitute from the beginning, in reverse order
                varlocs, exps, cs, subs = substitution(varlocs,
                                                       self.varkeys,
                                                       exps,
                                                       cs,
                                                       subs)
                substitutions.update(subs)
            try:
                varlocs, exps, cs, subs = substitution(varlocs,
                                                       self.varkeys,
                                                       exps,
                                                       cs,
                                                       substitutions)
            except KeyError:
                # our new sub replaced the only previous sub
                pass
        else:
            varlocs, exps, cs = base.varlocs, base.exps, base.cs
            # substitute normally
            if subs:
                varlocs, exps, cs, subs = substitution(varlocs,
                                                       exps,
                                                       cs,
                                                       subs)
            substitutions.update(subs)

        self.load(PosyTuple(exps, cs, varlocs, substitutions))

    def load(self, posytuple):
        self.last = posytuple
        for attr in ['exps', 'cs', 'varlocs', 'substitutions']:
            setattr(self, attr, getattr(posytuple, attr))

    def genA(self, allpos=True, printing=True):
        # A: exponents of the various free variables for each monomial
        #    rows of A are variables, columns are monomials

        removed_idxs = []

        if not allpos:
            cs, exps, p_idxs = [], [], []
            for i in range(len(self.cs)):
                if self.cs[i] < 0:
<<<<<<< HEAD
                    print i, self.cs[i], self.exps[i]
                    raise RuntimeWarning("GPs cannot have negative "
                                         "coefficients")
=======
                    print(i, self.cs[i], self.exps[i])
                    raise RuntimeWarning("GPs cannot have negative coefficients")
>>>>>>> a3843555
                elif self.cs[i] > 0:
                    cs.append(self.cs[i])
                    exps.append(self.exps[i])
                    p_idxs.append(self.p_idxs[i])
                else:
                    removed_idxs.append(i)

            k = []
            count = 1
            last = None
            for p in p_idxs:
                if last == p:
                    count += 1
                elif last is not None:
                    k.append(count)
                    count = 1
                last = p
            k.append(count)

            varlocs, _ = locate_vars(exps)
        else:
            cs, exps, p_idxs, k, varlocs = (self.cs, self.exps, self.p_idxs,
                                            self.k, self.varlocs)

        missingbounds = {}
        self.A = CootMatrix([], [], [])
        for j, var in enumerate(varlocs):
            varsign = "both" if "value" in var.descr else None
            for i in varlocs[var]:
                exp = exps[i][var]
                self.A.append(i, j, exp)
                if varsign is "both":
                    pass
                elif varsign is None:
                    varsign = np.sign(exp)
                elif np.sign(exp) != varsign:
                    varsign = "both"

            if varsign != "both" and var not in self.sweep:
                if varsign == 1:
                    bound = "lower"
                elif varsign == -1:
                    bound = "upper"
                missingbounds[var] = bound

        # add subbed-out monomials at the end
        if not exps[-1]:
            self.A.append(0, len(exps)-1, 0)
        self.A.update_shape()

        self.missingbounds = missingbounds
        if printing:
            self.checkbounds()

        return cs, exps, self.A, p_idxs, k, removed_idxs

    def checkbounds(self):
        for var, bound in self.missingbounds.items():
            print("%s has no %s bound" % (var, bound))<|MERGE_RESOLUTION|>--- conflicted
+++ resolved
@@ -162,14 +162,8 @@
             cs, exps, p_idxs = [], [], []
             for i in range(len(self.cs)):
                 if self.cs[i] < 0:
-<<<<<<< HEAD
-                    print i, self.cs[i], self.exps[i]
                     raise RuntimeWarning("GPs cannot have negative "
                                          "coefficients")
-=======
-                    print(i, self.cs[i], self.exps[i])
-                    raise RuntimeWarning("GPs cannot have negative coefficients")
->>>>>>> a3843555
                 elif self.cs[i] > 0:
                     cs.append(self.cs[i])
                     exps.append(self.exps[i])
